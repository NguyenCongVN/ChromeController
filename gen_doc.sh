#!/bin/bash


set -e

<<<<<<< HEAD
cp ../Chromium/src/components/ui_devtools/protocol.json                ./ChromeController/protocols/browser_protocol-r1.2.json
cp ../Chromium/src/out/Headless/gen/blink/core/inspector/protocol.json ./ChromeController/protocols/js_protocol-r1.2.json
=======
# In a script, because I'll fucking forget if I don't write it down.
# The crome build process is pretty bizarre.
if [ ! -f ../Chromium/src/out/Headless/headless_shell ]; then
	echo "No headless shell file found. Doing a build!"
	cd ../Chromium/src
	gclient fetch
	gclient sync
	mkdir -p out/Headless
	echo 'import("//build/args/headless.gn")' > out/Headless/args.gn
	echo 'is_debug = false' >> out/Headless/args.gn
	gn gen out/Headless
	ninja -C out/Headless headless_shell

fi


# Update the json files.
cp ../Chromium/src/third_party/WebKit/Source/core/inspector/browser_protocol.json ./ChromeController/protocols/browser_protocol-r1.2.json
cp ../Chromium/src/out/Headless/gen/blink/core/inspector/protocol.json            ./ChromeController/protocols/js_protocol-r1.2.json
>>>>>>> 29769d4f

python3 -m pydoc -w ChromeController.CromeRemoteDebugInterface
python3 -m pydoc -w ChromeController.ChromeSocketManager
python3 -m pydoc -w ChromeController.Generator
python3 -m pydoc -w ChromeController.Generator.gen
python3 -m pydoc -w ChromeController
python3 -m pydoc -w ChromeController.manager
python3 -m pydoc -w ChromeController.manager_base
python3 -m pydoc -w ChromeController.transport

mv ChromeController.CromeRemoteDebugInterface.html ./docs/ChromeController.CromeRemoteDebugInterface.html
mv ChromeController.ChromeSocketManager.html ./docs/ChromeController.ChromeSocketManager.html
mv ChromeController.Generator.html ./docs/ChromeController.Generator.html
mv ChromeController.Generator.gen.html ./docs/ChromeController.Generator.gen.html
mv ChromeController.html ./docs/ChromeController.html

mv ChromeController.manager.html ./docs/ChromeController.manager.html
mv ChromeController.manager_base.html ./docs/ChromeController.manager_base.html
mv ChromeController.transport.html ./docs/ChromeController.transport.html


<|MERGE_RESOLUTION|>--- conflicted
+++ resolved
@@ -3,10 +3,6 @@
 
 set -e
 
-<<<<<<< HEAD
-cp ../Chromium/src/components/ui_devtools/protocol.json                ./ChromeController/protocols/browser_protocol-r1.2.json
-cp ../Chromium/src/out/Headless/gen/blink/core/inspector/protocol.json ./ChromeController/protocols/js_protocol-r1.2.json
-=======
 # In a script, because I'll fucking forget if I don't write it down.
 # The crome build process is pretty bizarre.
 if [ ! -f ../Chromium/src/out/Headless/headless_shell ]; then
@@ -26,7 +22,6 @@
 # Update the json files.
 cp ../Chromium/src/third_party/WebKit/Source/core/inspector/browser_protocol.json ./ChromeController/protocols/browser_protocol-r1.2.json
 cp ../Chromium/src/out/Headless/gen/blink/core/inspector/protocol.json            ./ChromeController/protocols/js_protocol-r1.2.json
->>>>>>> 29769d4f
 
 python3 -m pydoc -w ChromeController.CromeRemoteDebugInterface
 python3 -m pydoc -w ChromeController.ChromeSocketManager
